--- conflicted
+++ resolved
@@ -11,10 +11,7 @@
 import matplotlib.pyplot as plt
 import optuna as opt
 import optuna.visualization.matplotlib as opt_mpl
-<<<<<<< HEAD
 import sklearn.metrics as skl_mets
-=======
->>>>>>> fdb8d75d
 import torch as t
 import torch_geometric.loader as t_loader
 
@@ -65,30 +62,18 @@
     opt_type = trial.suggest_categorical("optimizer", ["Adagrad", "Adam"])
     optimizer = getattr(t.optim, opt_type)(
         mdl.parameters(),
-<<<<<<< HEAD
         lr=trial.suggest_float("lr", 1e-3, 1e-2),
         weight_decay=trial.suggest_float("wd", 1e-4, 1e-3),
     )
 
     for epoch in range(trial.suggest_int("n_epochs", 5, 25, step=5)):
-=======
-        lr=trial.suggest_float("lr", 1e-4, 1e-2),
-        weight_decay=trial.suggest_float("wd", 1e-5, 1e-4),
-    )
-
-    for epoch in range(trial.suggest_int("n_epochs", 5, 50, step=5)):
->>>>>>> fdb8d75d
         mdl.train()
         for data in iter(
             t_loader.DataLoader(
                 dataset.data_train,
-<<<<<<< HEAD
                 batch_size=trial.suggest_int(
                     "batch_size", 2**8, 2**10, log=True
                 ),
-=======
-                batch_size=2 ** trial.suggest_int("batch_log2", 10, 13),
->>>>>>> fdb8d75d
                 shuffle=True,
                 drop_last=True,  # otherwise we may pass a batch of size 1
             )
@@ -210,51 +195,36 @@
     opt_mpl.plot_contour(study, params=feats_by_imps[:2])
     plt.show()
 
-<<<<<<< HEAD
 """
-[I 2023-03-22 12:04:17,688] A new study created in memory with name: gnns-graphs-tuning-20230322T1204Z
-[I 2023-03-22 12:10:06,125] Trial 0 finished with value: 0.5347253084182739 and parameters: {'alpha_dropout': 0.03745401188473625, 'gat_heads': 5, 'gat_out_channels': 4, 'dim_penultimate': 15, 'optimizer': 'Adagrad', 'lr': 0.0015227525095137954, 'wd': 0.0008795585311974417, 'n_epochs': 20, 'batch_size': 683}. Best is trial 0 with value: 0.5347253084182739.
-[I 2023-03-22 12:14:45,809] Trial 1 finished with value: 0.40176740288734436 and parameters: {'alpha_dropout': 0.0020584494295802446, 'gat_heads': 5, 'gat_out_channels': 5, 'dim_penultimate': 10, 'optimizer': 'Adam', 'lr': 0.00373818018663584, 'wd': 0.000572280788469014, 'n_epochs': 15, 'batch_size': 383}. Best is trial 1 with value: 0.40176740288734436.
-[I 2023-03-22 12:16:47,078] Trial 2 pruned.
-[I 2023-03-22 12:20:40,705] Trial 3 finished with value: 0.42542725801467896 and parameters: {'alpha_dropout': 0.06075448519014384, 'gat_heads': 1, 'gat_out_channels': 1, 'dim_penultimate': 25, 'optimizer': 'Adagrad', 'lr': 0.0037415239225603364, 'wd': 0.00018790490260574548, 'n_epochs': 20, 'batch_size': 471}. Best is trial 1 with value: 0.40176740288734436.
-[I 2023-03-22 12:24:09,103] Trial 4 finished with value: 0.4073270261287689 and parameters: {'alpha_dropout': 0.012203823484477884, 'gat_heads': 3, 'gat_out_channels': 1, 'dim_penultimate': 25, 'optimizer': 'Adam', 'lr': 0.0038053996848046987, 'wd': 0.0005680612190600297, 'n_epochs': 15, 'batch_size': 330}. Best is trial 1 with value: 0.40176740288734436.
-{'alpha_dropout': 0.0020584494295802446, 'gat_heads': 5, 'gat_out_channels': 5, 'dim_penultimate': 10, 'optimizer': 'Adam', 'lr': 0.00373818018663584, 'wd': 0.000572280788469014, 'n_epochs': 15, 'batch_size': 383}
-val mse:  0.402
+[I 2023-04-04 09:56:06,385] A new study created in memory with name: gnns-graphs-tuning-20230404T0856Z
+[I 2023-04-04 10:08:11,592] Trial 0 finished with value: 0.48120546340942383 and parameters: {'alpha_dropout': 0.03745401188473625, 'gat_heads': 3, 'gat_out_channels': 3, 'dim_penultimate': 15, 'optimizer': 'Adagrad', 'lr': 0.0015227525095137954, 'wd': 0.0008795585311974417, 'n_epochs': 20, 'batch_size': 683}. Best is trial 0 with value: 0.48120546340942383.
+[I 2023-04-04 10:16:59,559] Trial 1 finished with value: 0.3984091877937317 and parameters: {'alpha_dropout': 0.0020584494295802446, 'gat_heads': 3, 'gat_out_channels': 3, 'dim_penultimate': 10, 'optimizer': 'Adam', 'lr': 0.00373818018663584, 'wd': 0.000572280788469014, 'n_epochs': 15, 'batch_size': 383}. Best is trial 1 with value: 0.3984091877937317.
+[I 2023-04-04 10:24:08,139] Trial 2 finished with value: 0.4141380786895752 and parameters: {'alpha_dropout': 0.06118528947223795, 'gat_heads': 1, 'gat_out_channels': 1, 'dim_penultimate': 10, 'optimizer': 'Adam', 'lr': 0.002797064039425238, 'wd': 0.0005628109945722505, 'n_epochs': 15, 'batch_size': 273}. Best is trial 1 with value: 0.3984091877937317.
+[I 2023-04-04 10:25:04,431] Trial 3 pruned.
+[I 2023-04-04 10:26:06,439] Trial 4 pruned.
+[I 2023-04-04 10:28:22,868] Trial 5 pruned.
+[I 2023-04-04 10:29:10,508] Trial 6 finished with value: 0.41627711057662964 and parameters: {'alpha_dropout': 0.038867728968948204, 'gat_heads': 1, 'gat_out_channels': 3, 'dim_penultimate': 10, 'optimizer': 'Adam', 'lr': 0.002268318024772864, 'wd': 0.0008219772826786357, 'n_epochs': 5, 'batch_size': 1006}. Best is trial 1 with value: 0.3984091877937317.
+[I 2023-04-04 10:30:08,020] Trial 7 pruned.
+[I 2023-04-04 10:32:06,821] Trial 8 pruned.
+[I 2023-04-04 10:33:14,458] Trial 9 pruned.
+[I 2023-04-04 10:35:13,154] Trial 10 pruned.
+[I 2023-04-04 10:39:06,912] Trial 11 finished with value: 0.4120657444000244 and parameters: {'alpha_dropout': 0.028975145291376805, 'gat_heads': 1, 'gat_out_channels': 3, 'dim_penultimate': 25, 'optimizer': 'Adam', 'lr': 0.008233048692092031, 'wd': 0.00026791305299743223, 'n_epochs': 25, 'batch_size': 540}. Best is trial 1 with value: 0.3984091877937317.
+[I 2023-04-04 10:41:13,154] Trial 12 pruned.
+[I 2023-04-04 10:41:21,121] Trial 13 pruned.
+[I 2023-04-04 10:42:18,658] Trial 14 pruned.
+[I 2023-04-04 10:42:27,127] Trial 15 pruned.
+[I 2023-04-04 10:45:00,684] Trial 16 finished with value: 0.4126831293106079 and parameters: {'alpha_dropout': 0.03677831327192532, 'gat_heads': 2, 'gat_out_channels': 2, 'dim_penultimate': 15, 'optimizer': 'Adam', 'lr': 0.0038870205847456227, 'wd': 0.0002678666593598688, 'n_epochs': 5, 'batch_size': 580}. Best is trial 1 with value: 0.3984091877937317.
+[I 2023-04-04 10:46:01,225] Trial 17 pruned.
+[I 2023-04-04 10:51:02,813] Trial 18 pruned.
+[I 2023-04-04 10:52:09,709] Trial 19 pruned.
+[I 2023-04-04 11:05:58,838] Trial 20 finished with value: 0.39883148670196533 and parameters: {'alpha_dropout': 0.009310276780589922, 'gat_heads': 3, 'gat_out_channels': 3, 'dim_penultimate': 20, 'optimizer': 'Adam', 'lr': 0.0075336011098321555, 'wd': 0.0009073992339573194, 'n_epochs': 25, 'batch_size': 755}. Best is trial 1 with value: 0.3984091877937317.
+[I 2023-04-04 11:08:06,755] Trial 21 pruned.
+[I 2023-04-04 11:17:27,207] Trial 22 finished with value: 0.4921698272228241 and parameters: {'alpha_dropout': 0.06420316461542878, 'gat_heads': 1, 'gat_out_channels': 1, 'dim_penultimate': 25, 'optimizer': 'Adagrad', 'lr': 0.001913243885794289, 'wd': 0.0006971515921972502, 'n_epochs': 5, 'batch_size': 319}. Best is trial 1 with value: 0.3984091877937317.
+[I 2023-04-04 11:18:34,443] Trial 23 pruned.
+[I 2023-04-04 11:19:41,676] Trial 24 pruned.
+{'alpha_dropout': 0.0020584494295802446, 'gat_heads': 3, 'gat_out_channels': 3, 'dim_penultimate': 10, 'optimizer': 'Adam', 'lr': 0.00373818018663584, 'wd': 0.000572280788469014, 'n_epochs': 15, 'batch_size': 383}
+val mse:  0.398
 auc: 0.89
-acc: 0.81
-f1:  0.82
-=======
-
-"""
-[I 2023-03-30 11:35:53,698] A new study created in memory with name: gnns-graphs-tuning-20230330T1035Z
-[I 2023-03-30 11:45:49,616] Trial 0 finished with value: 4.555659770965576 and parameters: {'alpha_dropout': 0.03745401188473625, 'gat_heads': 3, 'gat_out_channels': 3, 'dim_penultimate': 15, 'optimizer': 'Adagrad', 'lr': 0.0006750277604651748, 'wd': 8.795585311974417e-05, 'n_epochs': 35, 'batch_log2': 12}. Best is trial 0 with value: 4.555659770965576.
-[I 2023-03-30 11:52:45,657] Trial 1 finished with value: 3.9697775840759277 and parameters: {'alpha_dropout': 0.0020584494295802446, 'gat_heads': 3, 'gat_out_channels': 3, 'dim_penultimate': 10, 'optimizer': 'Adam', 'lr': 0.0031119982052994237, 'wd': 5.722807884690141e-05, 'n_epochs': 25, 'batch_log2': 11}. Best is trial 1 with value: 3.9697775840759277.
-[I 2023-03-30 11:52:50,663] Trial 2 pruned.
-[I 2023-03-30 11:54:10,804] Trial 3 finished with value: 3.9550933837890625 and parameters: {'alpha_dropout': 0.06075448519014384, 'gat_heads': 1, 'gat_out_channels': 1, 'dim_penultimate': 25, 'optimizer': 'Adagrad', 'lr': 0.00311567631481637, 'wd': 1.879049026057455e-05, 'n_epochs': 35, 'batch_log2': 11}. Best is trial 3 with value: 3.9550933837890625.
-[I 2023-03-30 12:00:44,416] Trial 4 finished with value: 3.9956910610198975 and parameters: {'alpha_dropout': 0.012203823484477884, 'gat_heads': 2, 'gat_out_channels': 1, 'dim_penultimate': 25, 'optimizer': 'Adam', 'lr': 0.0031859396532851686, 'wd': 5.680612190600298e-05, 'n_epochs': 30, 'batch_log2': 10}. Best is trial 3 with value: 3.9550933837890625.
-[I 2023-03-30 12:01:51,375] Trial 5 pruned.
-[I 2023-03-30 12:02:00,144] Trial 6 pruned.
-[I 2023-03-30 12:02:48,087] Trial 7 finished with value: 3.960188388824463 and parameters: {'alpha_dropout': 0.07722447692966575, 'gat_heads': 1, 'gat_out_channels': 1, 'dim_penultimate': 25, 'optimizer': 'Adam', 'lr': 0.007735576432190864, 'wd': 1.6664018656068134e-05, 'n_epochs': 20, 'batch_log2': 10}. Best is trial 3 with value: 3.9550933837890625.
-[I 2023-03-30 12:03:11,128] Trial 8 pruned.
-[I 2023-03-30 12:04:45,462] Trial 9 finished with value: 3.954624652862549 and parameters: {'alpha_dropout': 0.01195942459383017, 'gat_heads': 3, 'gat_out_channels': 3, 'dim_penultimate': 15, 'optimizer': 'Adagrad', 'lr': 0.0052750550108817415, 'wd': 4.847869165226947e-05, 'n_epochs': 5, 'batch_log2': 10}. Best is trial 9 with value: 3.954624652862549.
-[I 2023-03-30 12:05:36,828] Trial 10 pruned.
-[I 2023-03-30 12:08:51,106] Trial 11 finished with value: 3.9517905712127686 and parameters: {'alpha_dropout': 0.028975145291376805, 'gat_heads': 1, 'gat_out_channels': 3, 'dim_penultimate': 25, 'optimizer': 'Adam', 'lr': 0.008056353561301233, 'wd': 2.6791305299743224e-05, 'n_epochs': 45, 'batch_log2': 12}. Best is trial 11 with value: 3.9517905712127686.
-[I 2023-03-30 12:09:48,450] Trial 12 pruned.
-[I 2023-03-30 12:10:10,023] Trial 13 pruned.
-[I 2023-03-30 12:10:18,603] Trial 14 pruned.
-[I 2023-03-30 12:10:23,116] Trial 15 pruned.
-[I 2023-03-30 12:10:31,913] Trial 16 pruned.
-[I 2023-03-30 12:10:54,218] Trial 17 pruned.
-[I 2023-03-30 12:11:59,272] Trial 18 finished with value: 4.029176235198975 and parameters: {'alpha_dropout': 0.03677831327192532, 'gat_heads': 2, 'gat_out_channels': 2, 'dim_penultimate': 15, 'optimizer': 'Adam', 'lr': 0.003275722643220185, 'wd': 2.678666593598688e-05, 'n_epochs': 5, 'batch_log2': 12}. Best is trial 11 with value: 3.9517905712127686.
-[I 2023-03-30 12:12:43,453] Trial 19 pruned.
-[I 2023-03-30 12:13:29,641] Trial 20 pruned.
-[I 2023-03-30 12:27:21,721] Trial 21 finished with value: 3.9629123210906982 and parameters: {'alpha_dropout': 0.009310276780589922, 'gat_heads': 3, 'gat_out_channels': 3, 'dim_penultimate': 20, 'optimizer': 'Adam', 'lr': 0.007286961220815371, 'wd': 9.073992339573195e-05, 'n_epochs': 45, 'batch_log2': 13}. Best is trial 11 with value: 3.9517905712127686.
-[I 2023-03-30 12:27:31,685] Trial 22 pruned.
-[I 2023-03-30 12:30:00,096] Trial 23 pruned.
-[I 2023-03-30 12:30:25,165] Trial 24 pruned.
-{'alpha_dropout': 0.028975145291376805, 'gat_heads': 1, 'gat_out_channels': 3, 'dim_penultimate': 25, 'optimizer': 'Adam', 'lr': 0.008056353561301233, 'wd': 2.6791305299743224e-05, 'n_epochs': 45, 'batch_log2': 12}
-val mse:  3.952
-test mse: 3.873
-null mse: 4.118
->>>>>>> fdb8d75d
+acc: 0.80
+f1:  0.80
 """