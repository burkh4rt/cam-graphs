--- conflicted
+++ resolved
@@ -9,21 +9,15 @@
 import warnings
 
 import matplotlib.pyplot as plt
-import numpy as np
 import optuna as opt
 import optuna.visualization.matplotlib as opt_mpl
-<<<<<<< HEAD
 import sklearn.metrics as skl_mets
-=======
-import shap
->>>>>>> 338bfe44
 import torch as t
 import torch_geometric.loader as t_loader
 
 import dataset
 import model
 
-plt.rcParams["figure.constrained_layout.use"] = True
 warnings.simplefilter("ignore", category=opt.exceptions.ExperimentalWarning)
 
 t.manual_seed(0)
@@ -58,14 +52,6 @@
     )
 
 
-def loss_null():
-    return criterion(
-        dataset.mean_train
-        * t.ones_like(dataset.batch_test.y[:, 0].reshape(-1, 1)),
-        dataset.batch_test.y[:, 0].reshape(-1, 1),
-    )
-
-
 def objective(trial):
     mdl = model.GCN(
         alpha_dropout=trial.suggest_float("alpha_dropout", 0.0, 1e-1),
@@ -77,15 +63,17 @@
     optimizer = getattr(t.optim, opt_type)(
         mdl.parameters(),
         lr=trial.suggest_float("lr", 1e-3, 1e-2),
-        weight_decay=trial.suggest_float("wd", 1e-5, 1e-4),
-    )
-
-    for epoch in range(trial.suggest_int("n_epochs", 5, 10, step=5)):
+        weight_decay=trial.suggest_float("wd", 1e-4, 1e-3),
+    )
+
+    for epoch in range(trial.suggest_int("n_epochs", 5, 25, step=5)):
         mdl.train()
         for data in iter(
             t_loader.DataLoader(
                 dataset.data_train,
-                batch_size=1000,
+                batch_size=trial.suggest_int(
+                    "batch_size", 2**8, 2**10, log=True
+                ),
                 shuffle=True,
             )
         ):
@@ -167,14 +155,18 @@
     )
     mdl.eval()
 
-<<<<<<< HEAD
-    ypred = mdl(
-        dataset.batch_test.x,
-        dataset.batch_test.edge_index,
-        dataset.batch_test.edge_attr,
-        dataset.batch_test.batch,
-        dataset.batch_test.y[:, 1:],
-    ).detach().numpy().ravel()
+    ypred = (
+        mdl(
+            dataset.batch_test.x,
+            dataset.batch_test.edge_index,
+            dataset.batch_test.edge_attr,
+            dataset.batch_test.batch,
+            dataset.batch_test.y[:, 1:],
+        )
+        .detach()
+        .numpy()
+        .ravel()
+    )
 
     ytrue = dataset.batch_test.y[:, 0].numpy().ravel()
 
@@ -189,75 +181,29 @@
             f1=skl_mets.f1_score(ytrue, (ypred > 0.5).astype(int))
         )
     )
-=======
-    print("test mse: {:.3f}".format(loss_test(mdl).detach().numpy()))
-    print("null mse: {:.3f}".format(loss_null().detach().numpy()))
->>>>>>> 338bfe44
-
-    plt.subplots()
+
     opt_mpl.plot_param_importances(
         study, evaluator=opt.importance.FanovaImportanceEvaluator(seed=42)
     )
-    plt.savefig(os.path.join("figures", f"optuna_imp_{study.study_name}.pdf"))
     plt.show()
 
-    plt.subplots()
     imps = opt.importance.get_param_importances(
         study, evaluator=opt.importance.FanovaImportanceEvaluator(seed=42)
     )
     feats_by_imps = sorted(imps.keys(), key=lambda k: imps[k], reverse=True)
     opt_mpl.plot_contour(study, params=feats_by_imps[:2])
-    plt.savefig(
-        os.path.join("figures", f"optuna_contour_{study.study_name}.pdf")
-    )
     plt.show()
 
-    # array_test = np.row_stack(
-    #     [
-    #         np.concatenate(
-    #             [
-    #                 d.x.detach().numpy().reshape(-1),
-    #                 d.y[:, 1:].detach().numpy().reshape(-1),
-    #             ]
-    #         )
-    #         for d in dataset.data_test
-    #     ]
-    # )
-
-    # explainer = shap.Explainer(
-    #     mdl.as_function_of_x_y,
-    #     array_test,
-    #     feature_names=list(dataset.cols_xy1_ravelled),
-    # )
-    # shap_values = explainer(array_test)
-    #
-    # fig, ax = plt.subplots()
-    # shap.plots.bar(shap_values, show=False)
-    # plt.savefig(os.path.join("figures", f"shap_{study.study_name}.pdf"))
-
 """
-<<<<<<< HEAD
-[I 2023-03-15 09:30:51,379] A new study created in memory with name: ukbb-graphs-tuning-20230315T0930Z
-[I 2023-03-15 09:37:10,479] Trial 0 finished with value: 0.5443597435951233 and parameters: {'alpha_dropout': 0.03745401188473625, 'gat_heads': 5, 'gat_out_channels': 4, 'dim_penultimate': 15, 'optimizer': 'Adagrad', 'lr': 0.0015227525095137954, 'wd': 0.0008795585311974417, 'n_epochs': 20, 'batch_size': 683}. Best is trial 0 with value: 0.5443597435951233.
-[I 2023-03-15 09:41:52,236] Trial 1 finished with value: 0.40592294931411743 and parameters: {'alpha_dropout': 0.0020584494295802446, 'gat_heads': 5, 'gat_out_channels': 5, 'dim_penultimate': 10, 'optimizer': 'Adam', 'lr': 0.00373818018663584, 'wd': 0.000572280788469014, 'n_epochs': 15, 'batch_size': 383}. Best is trial 1 with value: 0.40592294931411743.
-[I 2023-03-15 09:42:16,460] Trial 2 pruned.
-[I 2023-03-15 09:46:29,541] Trial 3 finished with value: 0.45701220631599426 and parameters: {'alpha_dropout': 0.06075448519014384, 'gat_heads': 1, 'gat_out_channels': 1, 'dim_penultimate': 25, 'optimizer': 'Adagrad', 'lr': 0.0037415239225603364, 'wd': 0.00018790490260574548, 'n_epochs': 20, 'batch_size': 471}. Best is trial 1 with value: 0.40592294931411743.
-[I 2023-03-15 09:47:23,661] Trial 4 pruned.
+[I 2023-03-22 12:04:17,688] A new study created in memory with name: gnns-graphs-tuning-20230322T1204Z
+[I 2023-03-22 12:10:06,125] Trial 0 finished with value: 0.5347253084182739 and parameters: {'alpha_dropout': 0.03745401188473625, 'gat_heads': 5, 'gat_out_channels': 4, 'dim_penultimate': 15, 'optimizer': 'Adagrad', 'lr': 0.0015227525095137954, 'wd': 0.0008795585311974417, 'n_epochs': 20, 'batch_size': 683}. Best is trial 0 with value: 0.5347253084182739.
+[I 2023-03-22 12:14:45,809] Trial 1 finished with value: 0.40176740288734436 and parameters: {'alpha_dropout': 0.0020584494295802446, 'gat_heads': 5, 'gat_out_channels': 5, 'dim_penultimate': 10, 'optimizer': 'Adam', 'lr': 0.00373818018663584, 'wd': 0.000572280788469014, 'n_epochs': 15, 'batch_size': 383}. Best is trial 1 with value: 0.40176740288734436.
+[I 2023-03-22 12:16:47,078] Trial 2 pruned.
+[I 2023-03-22 12:20:40,705] Trial 3 finished with value: 0.42542725801467896 and parameters: {'alpha_dropout': 0.06075448519014384, 'gat_heads': 1, 'gat_out_channels': 1, 'dim_penultimate': 25, 'optimizer': 'Adagrad', 'lr': 0.0037415239225603364, 'wd': 0.00018790490260574548, 'n_epochs': 20, 'batch_size': 471}. Best is trial 1 with value: 0.40176740288734436.
+[I 2023-03-22 12:24:09,103] Trial 4 finished with value: 0.4073270261287689 and parameters: {'alpha_dropout': 0.012203823484477884, 'gat_heads': 3, 'gat_out_channels': 1, 'dim_penultimate': 25, 'optimizer': 'Adam', 'lr': 0.0038053996848046987, 'wd': 0.0005680612190600297, 'n_epochs': 15, 'batch_size': 330}. Best is trial 1 with value: 0.40176740288734436.
 {'alpha_dropout': 0.0020584494295802446, 'gat_heads': 5, 'gat_out_channels': 5, 'dim_penultimate': 10, 'optimizer': 'Adam', 'lr': 0.00373818018663584, 'wd': 0.000572280788469014, 'n_epochs': 15, 'batch_size': 383}
-val mse:  0.406
+val mse:  0.402
 auc: 0.89
-acc: 0.80
-f1:  0.81
-=======
-[I 2023-03-22 11:47:49,013] A new study created in memory with name: gnns-graphs-tuning-20230322T1147Z
-[I 2023-03-22 11:50:41,216] Trial 0 finished with value: 3.808786630630493 and parameters: {'alpha_dropout': 0.03745401188473625, 'gat_heads': 5, 'gat_out_channels': 4, 'dim_penultimate': 15, 'optimizer': 'Adagrad', 'lr': 0.0015227525095137954, 'wd': 8.795585311974417e-05, 'n_epochs': 10}. Best is trial 0 with value: 3.808786630630493.
-[I 2023-03-22 11:52:46,032] Trial 1 finished with value: 3.553706169128418 and parameters: {'alpha_dropout': 0.07080725777960455, 'gat_heads': 1, 'gat_out_channels': 5, 'dim_penultimate': 25, 'optimizer': 'Adagrad', 'lr': 0.0026506405886809045, 'wd': 3.7381801866358395e-05, 'n_epochs': 10}. Best is trial 1 with value: 3.553706169128418.
-[I 2023-03-22 11:53:12,792] Trial 2 pruned.
-[I 2023-03-22 11:55:27,653] Trial 3 finished with value: 3.5279109477996826 and parameters: {'alpha_dropout': 0.05142344384136116, 'gat_heads': 3, 'gat_out_channels': 1, 'dim_penultimate': 20, 'optimizer': 'Adagrad', 'lr': 0.00953996983528, 'wd': 9.690688297671034e-05, 'n_epochs': 10}. Best is trial 3 with value: 3.5279109477996826.
-[I 2023-03-22 11:56:29,409] Trial 4 finished with value: 3.7166733741760254 and parameters: {'alpha_dropout': 0.03046137691733707, 'gat_heads': 1, 'gat_out_channels': 4, 'dim_penultimate': 15, 'optimizer': 'Adam', 'lr': 0.0013094966900369656, 'wd': 9.183883618709039e-05, 'n_epochs': 5}. Best is trial 3 with value: 3.5279109477996826.
-{'alpha_dropout': 0.05142344384136116, 'gat_heads': 3, 'gat_out_channels': 1, 'dim_penultimate': 20, 'optimizer': 'Adagrad', 'lr': 0.00953996983528, 'wd': 9.690688297671034e-05, 'n_epochs': 10}
-val mse:  3.528
-test mse: 3.437
-null mse: 3.978
->>>>>>> 338bfe44
+acc: 0.81
+f1:  0.82
 """