#!/usr/bin/env python3

"""
Wrangles biobank data into a form appropriate for torch geometric
"""

import functools
import os

import pandas as pd
import numpy as np

import torch as t
import torch_geometric.loader as t_loader
import torch_geometric.data as t_data

rng = np.random.default_rng(0)

roi_dict = {
    # "amygdala": ["amygdala"],
    # "hippocampus": ["hippocampus"],
    "perirhinal": ["PeEc"],
    "ectorhinal": ["EC"],
    "parahippocampal": ["PHA1", "PHA2", "PHA3"],
    "postcentral_gyrus": ["3a", "3b"],
    "superior_parietal": [
        "7PC",
        "7AL",
        "7Am",
        "7PL",
        "7Pm",
        "VIP",
        "MIP",
        "LIPv",
        "LIPd",
        "AIP",
    ],
    "inferior_parietal": [
        "PFop",
        "PFt",
        "PF",
        "PGs",
        "PGi",
        "PFm",
        "PGp",
        "TPOJ1",
        "TPOJ2",
        "TPOJ3",
        "IP0",
        "IP1",
        "IP2",
        "IPS1",
    ],
}
rois = np.array(functools.reduce(lambda x, y: x + y, roi_dict.values()))
chis = ["L", "R"]
chis_rois = [f"{c}_{r}" for c in chis for r in rois]
ukb_column_lookup = (
    pd.read_csv(os.path.join("data", "ukb_fields.csv"))[
        ["field.html", "col.name"]
    ]
    .set_index("field.html")
    .to_dict()["col.name"]
)
target_plus_graph_features = [
    "age",
    "is_fem",
    "vol_hyper_25781_2_0",
    "vol_grey_matter_25006_2_0",
    "vol_white_matter_25008_2_0",
    "body_mass_index_bmi_f21001_2_0",
    "mean_time_to_correctly_identify_matches_f20023_2_0",
    # "maximum_digits_remembered_correctly_f4282_2_0",
]

senders, receivers = map(
    np.ravel, np.mgrid[0 : len(chis_rois), 0 : len(chis_rois)]
)

aff1 = (
    pd.read_csv(
        os.path.join("data", "affinity_matrices_dementia_only-baseline.csv")
    )
    .set_index("FID")
    .filter(regex="^(?!.*(Hippocampus|Amygdala)).*")
    .rename(
        columns=lambda c: "_".join([d for d in c.split("_") if d != "ROI"])
    )
)

s1 = (
    pd.read_csv(
        os.path.join("data", "biobank-structural_plus-baseline.csv"),
        low_memory=False,
    )
    .set_index("FID")
    .rename(columns=ukb_column_lookup)
    .assign(
        age=lambda df: (
            (
                pd.to_datetime(
                    df["date_of_attending_assessment_centre_f53_2_0"]
                )
                - pd.to_datetime(df["year_of_birth_f34_0_0"], format="%Y")
            )
            / pd.Timedelta("365 days")
        ).round(0),
        is_fem=lambda df: (abs(df["genetic_sex_f22001_0_0"]) < 0.5).astype(
            int
        ),
    )
    .rename(
        columns={
            "total_volume_of_white_matter_hyperintensities_"
            "from_t1_and_t2_flair_images_f25781_2_0": "vol_hyper_25781_2_0",
            "volume_of_grey_matter_f25006_2_0": "vol_grey_matter_25006_2_0",
            "volume_of_white_matter_f25008_2_0": "vol_white_matter_25008_2_0",
        }
    )
    .filter(
        regex="(.*_("
        + "|".join(rois)
        + f").*_vol)|"
        + "|".join(target_plus_graph_features)
    )
    .rename(
        columns=lambda c: "_".join(c.split("_")[1:3]) if "_vol" in c else c
    )
)[target_plus_graph_features + chis_rois]

fids = (
    (~aff1.isna())
    .loc[lambda df: df.all(axis=1)]
    .index.intersection((~s1.isna()).loc[lambda df: df.all(axis=1)].index)
    .values
)

test_fids = np.intersect1d(
    fids,
    pd.read_csv(
        os.path.join("data", "biobank-length2-fids.csv")
    ).values.ravel(),
)

train_fids = rng.choice(
    np.setdiff1d(fids, test_fids), size=10000, replace=False
)
val_fids = np.setdiff1d(fids, np.union1d(train_fids, test_fids))

aff1 = aff1.loc[fids]
s1 = s1.loc[fids]
y1 = s1[target_plus_graph_features]
s1 = s1.drop(columns=y1.columns)
s1 -= s1.loc[train_fids].mean(axis=0)
s1 /= s1.loc[train_fids].std(axis=0)
y1.loc[:, target_plus_graph_features[1:]] -= y1.loc[
    train_fids, target_plus_graph_features[1:]
].mean(axis=0)
y1.loc[:, target_plus_graph_features[1:]] /= y1.loc[
    train_fids, target_plus_graph_features[1:]
].std(axis=0)

# reconstitute affinity matrices from lower triangular portion
aff1 = pd.concat(
    [
        aff1,
        aff1.rename(columns=lambda c: "_by_".join(c.split("_by_")[::-1])),
        pd.DataFrame(
            index=aff1.index,
            data={
                f"{r}_by_{r}": np.ones(shape=(len(aff1.index),))
                for r in chis_rois
            },
        ),
    ],
    axis=1,
)[
    [
        chis_rois[senders[i]] + "_by_" + chis_rois[receivers[i]]
        for i in range(len(senders))
    ]
]

f_data = lambda f: t_data.Data(
    x=t.tensor(
        np.column_stack([s1.loc[f, chis_rois].values]),
        dtype=t.float,
    ),  # node feature matrix of n_nodes x d_node_feat
    edge_index=t.tensor(
        np.row_stack([senders, receivers]), dtype=t.long
    ),  # 2 x n_edges in COO
    edge_attr=t.tensor(
        aff1.loc[f].values.reshape([-1, 1]), dtype=t.float
    ),  # n_edges x d_edge_feat
    y=t.tensor(
        np.array(y1.loc[f, target_plus_graph_features]).reshape(
            -1, len(target_plus_graph_features)
        ),
        dtype=t.float,
    ),
)

num_node_features = f_data(fids[0]).num_node_features
num_nodes = f_data(fids[0]).num_nodes
num_graph_features = len(target_plus_graph_features[1:])

data_train = [f_data(f) for f in train_fids]
data_val = [f_data(f) for f in val_fids]
data_test = [f_data(f) for f in test_fids]

mean_train = np.array(y1.loc[train_fids, target_plus_graph_features[0]]).mean()
std_train = np.array(y1.loc[train_fids, target_plus_graph_features[0]]).std()

batch_val = next(
    iter(
        t_loader.DataLoader(
            data_val,
            batch_size=len(val_fids),
            shuffle=False,
        )
    )
)

batch_test = next(
    iter(
        t_loader.DataLoader(
            data_test,
            batch_size=len(test_fids),
            shuffle=False,
        )
    )
)

batch_0 = next(
    iter(
        t_loader.DataLoader(
            data_test,
            batch_size=1,
            shuffle=False,
        )
    )
)


if __name__ == "__main__":
    print(f"total available: {len(fids)}")
    print(f"training set size: {len(train_fids)}")
    print(f"validation set size: {len(val_fids)}")
    print(f"test set size: {len(test_fids)}")
    print(f"examplar graph:\n {f_data(train_fids[0])}")


"""
<<<<<<< HEAD
total available: 20113
training set size: 10000
validation set size: 5000
test set size: 5113
=======
total available: 27380
training set size: 10000
validation set size: 16521
test set size: 859
>>>>>>> fdb8d75d
examplar graph:
 Data(x=[62, 1], edge_index=[2, 3844], edge_attr=[3844, 1], y=[1, 8])
"""<|MERGE_RESOLUTION|>--- conflicted
+++ resolved
@@ -142,10 +142,12 @@
     ).values.ravel(),
 )
 
-train_fids = rng.choice(
-    np.setdiff1d(fids, test_fids), size=10000, replace=False
-)
-val_fids = np.setdiff1d(fids, np.union1d(train_fids, test_fids))
+val_fids = rng.choice(
+    np.setdiff1d(fids, test_fids),
+    size=int(np.max([1000.0, 0.1 * len(fids)])),
+    replace=False,
+)
+train_fids = np.setdiff1d(fids, np.union1d(val_fids, test_fids))
 
 aff1 = aff1.loc[fids]
 s1 = s1.loc[fids]
@@ -200,9 +202,12 @@
     ),
 )
 
-num_node_features = f_data(fids[0]).num_node_features
-num_nodes = f_data(fids[0]).num_nodes
+f0 = f_data(fids[0])
+num_node_features = f0.num_node_features
+num_nodes = f0.num_nodes
 num_graph_features = len(target_plus_graph_features[1:])
+num_edge_features = f0.num_edge_features
+num_edges = f0.num_edges
 
 data_train = [f_data(f) for f in train_fids]
 data_val = [f_data(f) for f in val_fids]
@@ -241,6 +246,11 @@
     )
 )
 
+names_x_attr_y_ravelled = np.array(
+    chis_rois
+    + [f"{chis_rois[i]}_x_{chis_rois[j]}" for i, j in zip(senders, receivers)]
+    + target_plus_graph_features[1:]
+).ravel()
 
 if __name__ == "__main__":
     print(f"total available: {len(fids)}")
@@ -249,19 +259,11 @@
     print(f"test set size: {len(test_fids)}")
     print(f"examplar graph:\n {f_data(train_fids[0])}")
 
-
 """
-<<<<<<< HEAD
-total available: 20113
-training set size: 10000
-validation set size: 5000
-test set size: 5113
-=======
-total available: 27380
-training set size: 10000
-validation set size: 16521
+total available: 27782
+training set size: 24145
+validation set size: 2778
 test set size: 859
->>>>>>> fdb8d75d
 examplar graph:
- Data(x=[62, 1], edge_index=[2, 3844], edge_attr=[3844, 1], y=[1, 8])
+ Data(x=[62, 1], edge_index=[2, 3844], edge_attr=[3844, 1], y=[1, 7])
 """