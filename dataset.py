--- conflicted
+++ resolved
@@ -142,10 +142,12 @@
     ).values.ravel(),
 )
 
-train_fids = rng.choice(
-    np.setdiff1d(fids, test_fids), size=10000, replace=False
-)
-val_fids = np.setdiff1d(fids, np.union1d(train_fids, test_fids))
+val_fids = rng.choice(
+    np.setdiff1d(fids, test_fids),
+    size=int(np.max([1000.0, 0.1 * len(fids)])),
+    replace=False,
+)
+train_fids = np.setdiff1d(fids, np.union1d(val_fids, test_fids))
 
 aff1 = aff1.loc[fids]
 s1 = s1.loc[fids]
@@ -251,17 +253,10 @@
 
 
 """
-<<<<<<< HEAD
-total available: 20113
-training set size: 10000
-validation set size: 5000
-test set size: 5113
-=======
-total available: 27380
-training set size: 10000
-validation set size: 16521
+total available: 27782
+training set size: 24145
+validation set size: 2778
 test set size: 859
->>>>>>> fdb8d75d
 examplar graph:
- Data(x=[62, 1], edge_index=[2, 3844], edge_attr=[3844, 1], y=[1, 8])
+ Data(x=[62, 1], edge_index=[2, 3844], edge_attr=[3844, 1], y=[1, 7])
 """