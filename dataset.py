--- conflicted
+++ resolved
@@ -62,12 +62,7 @@
     .set_index("field.html")
     .to_dict()["col.name"]
 )
-<<<<<<< HEAD
-fem_graph_features = [
-=======
 target_plus_graph_features = [
-    "age",
->>>>>>> 0983ae66
     "is_fem",
     "age",
     "vol_hyper_25781_2_0",
@@ -131,11 +126,7 @@
     .rename(
         columns=lambda c: "_".join(c.split("_")[1:3]) if "_vol" in c else c
     )
-<<<<<<< HEAD
-)[fem_graph_features + chis_rois]
-=======
 )[target_plus_graph_features + chis_rois]
->>>>>>> 0983ae66
 
 fids = (
     (~aff1.isna())
@@ -158,17 +149,6 @@
 
 aff1 = aff1.loc[fids]
 s1 = s1.loc[fids]
-<<<<<<< HEAD
-y1 = s1[fem_graph_features]
-s1 = s1.drop(columns=y1.columns)
-s1 -= s1.loc[fids[train_ids]].mean(axis=0)
-s1 /= s1.loc[fids[train_ids]].std(axis=0)
-y1.loc[:, fem_graph_features[1:]] -= y1.loc[
-    fids[train_ids], fem_graph_features[1:]
-].mean(axis=0)
-y1.loc[:, fem_graph_features[1:]] /= y1.loc[
-    fids[train_ids], fem_graph_features[1:]
-=======
 y1 = s1[target_plus_graph_features]
 s1 = s1.drop(columns=y1.columns)
 s1 -= s1.loc[fids[train_ids]].mean(axis=0)
@@ -178,7 +158,6 @@
 ].mean(axis=0)
 y1.loc[:, target_plus_graph_features[1:]] /= y1.loc[
     fids[train_ids], target_plus_graph_features[1:]
->>>>>>> 0983ae66
 ].std(axis=0)
 
 # reconstitute affinity matrices from lower triangular portion
@@ -214,13 +193,8 @@
         aff1.loc[f].values.reshape([-1, 1]), dtype=t.float
     ),  # n_edges x d_edge_feat
     y=t.tensor(
-<<<<<<< HEAD
-        np.array(y1.loc[f, fem_graph_features]).reshape(
-            -1, len(fem_graph_features)
-=======
         np.array(y1.loc[f, target_plus_graph_features]).reshape(
             -1, len(target_plus_graph_features)
->>>>>>> 0983ae66
         ),
         dtype=t.float,
     ),
@@ -228,11 +202,7 @@
 
 num_node_features = f_data(fids[0]).num_node_features
 num_nodes = f_data(fids[0]).num_nodes
-<<<<<<< HEAD
-num_graph_features = len(fem_graph_features[1:])
-=======
 num_graph_features = len(target_plus_graph_features[1:])
->>>>>>> 0983ae66
 
 data_list = [f_data(f) for f in fids]
 data_train = [data_list[i] for i in train_ids]
