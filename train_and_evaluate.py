#!/usr/bin/env python3

"""
Imports dataset and model, runs training, and evaluates on a held-out dataset
"""

<<<<<<< HEAD
import datetime
=======
>>>>>>> 70046c81
import os

import numpy as np

import torch as t
from torch_geometric.loader import DataLoader
from torch_geometric.explain import Explainer, GNNExplainer
from captum.attr import IntegratedGradients
from torch_geometric.nn import to_captum_model, to_captum_input
import tqdm

import dataset
import model

t.manual_seed(0)
np.random.seed(0)


def evaluate(
    mdl: model.GCN, return_preds=False
) -> float | tuple[float, dict[str, np.array]]:
    mdl.eval()
    loader_test = DataLoader(
        dataset.data_test, batch_size=len(dataset.test_ids)
    )
    batch_test = next(iter(loader_test))
    preds_test = mdl(
        batch_test.x,
        batch_test.edge_index,
        batch_test.edge_attr,
        batch_test.batch,
        batch_test.y[:, 1:],
    )
    ypred = preds_test.detach().numpy().ravel()
    ytest = batch_test.y[:, 0].numpy().ravel()
    mse_test = np.mean(np.square(ypred - ytest))
    mse_null = np.mean(np.square(dataset.mean_train - ytest))
    mdl.train()
    if return_preds:
        return mse_test / mse_null, {"preds": ypred, "trues": ytest}
    else:
        return mse_test / mse_null


def train(mdl: model.GCN) -> model.GCN:
    mdl.train()
    optimizer = t.optim.Adagrad(mdl.parameters(), lr=0.05, weight_decay=1e-4)
    criterion = t.nn.MSELoss()

    for _ in tqdm.tqdm(range(10)):
        print(evaluate(mdl))
        loader_train = DataLoader(
            dataset.data_train, 1000  # batch_size=len(dataset.train_ids)
        )
        for data in iter(loader_train):
            out = mdl(
                data.x,
                data.edge_index,
                data.edge_attr,
                data.batch,
                data.y[:, 1:],
            )
            loss = criterion(out, data.y[:, 0].reshape(-1, 1))
            loss.backward()
            optimizer.step()
            optimizer.zero_grad()
    return mdl


if __name__ == "__main__":
    # import time

    # print contents of file to screen to remember what settings used when
    # running multiple versions simultaneously
    # with open(__file__) as f:
    #     print(f.read())
    #     print("%" * 79)
    # with open(model.__file__) as f:
    #     print(f.read())
    #     print("%" * 79)

<<<<<<< HEAD
    t0 = time.time()

    mdl = model.GCN()
    mdl = train(mdl)
    t.save(
        mdl.state_dict(),
        os.path.join(
            "tmp",
            "mdl-fluid_intell-"
            + datetime.datetime.now(datetime.timezone.utc).strftime(
                "%Y%m%dT%H%MZ"
            )
            + ".ckpt",
        ),
    )
    # mdl.load_state_dict(
    #     t.load(os.path.join("tmp", "mdl-age-20230313T1421Z.ckpt"))
    # )

    n_mse, pred_true_dict = evaluate(mdl, return_preds=True)
    print(f"norm. mse: {n_mse:.2f}")

    ytrue, ypred = pred_true_dict["trues"], pred_true_dict["preds"]

    print(
        "rmse null: {rmse:.2f}".format(
            rmse=np.sqrt(np.mean(np.square(ytrue - dataset.mean_train)))
        )
    )
    print(
        "rmse ours: {rmse:.2f}".format(
            rmse=np.sqrt(np.mean(np.square(ytrue - ypred)))
        )
    )

    print(f"executed in {time.time()-t0:.2f} seconds")
=======
    mdl = model.GCN()
    mdl.load_state_dict(t.load(os.path.join("tmp", "mdl-age.ckpt")))
    # mdl = train(mdl)
    # t.save(mdl.state_dict(), os.path.join("tmp", "mdl-age.ckpt"))

    output_idx = 0
    batch_test = next(
        iter(DataLoader(dataset.data_test, batch_size=len(dataset.test_ids)))
    )

    explainer = Explainer(
        model=mdl,
        algorithm=GNNExplainer(epochs=200),
        explainer_config=dict(
            explanation_type="model",
            node_mask_type="object"
        ),
        model_config=dict(
            mode="regression",
            task_level="graph",
            return_type="raw",
        ),
    )

    explanation = explainer.get_prediction(
        batch_test.x,
        batch_test.edge_index,
        batch_test.edge_attr,
        batch_test.batch,
        batch_test.y[:, 1:],
    )

    print(explanation)
>>>>>>> 70046c81

""" output:
norm. mse: 0.86
rmse null: 2.04
rmse ours: 1.90
executed in 216.13 seconds
"""<|MERGE_RESOLUTION|>--- conflicted
+++ resolved
@@ -4,33 +4,27 @@
 Imports dataset and model, runs training, and evaluates on a held-out dataset
 """
 
-<<<<<<< HEAD
 import datetime
-=======
->>>>>>> 70046c81
 import os
 
 import numpy as np
 
 import torch as t
-from torch_geometric.loader import DataLoader
-from torch_geometric.explain import Explainer, GNNExplainer
-from captum.attr import IntegratedGradients
-from torch_geometric.nn import to_captum_model, to_captum_input
+import torch_geometric.loader as t_loader
+import torch_geometric.explain as t_explain
 import tqdm
 
 import dataset
 import model
 
 t.manual_seed(0)
-np.random.seed(0)
 
 
 def evaluate(
     mdl: model.GCN, return_preds=False
 ) -> float | tuple[float, dict[str, np.array]]:
     mdl.eval()
-    loader_test = DataLoader(
+    loader_test = t_loader.DataLoader(
         dataset.data_test, batch_size=len(dataset.test_ids)
     )
     batch_test = next(iter(loader_test))
@@ -58,8 +52,7 @@
     criterion = t.nn.MSELoss()
 
     for _ in tqdm.tqdm(range(10)):
-        print(evaluate(mdl))
-        loader_train = DataLoader(
+        loader_train = t_loader.DataLoader(
             dataset.data_train, 1000  # batch_size=len(dataset.train_ids)
         )
         for data in iter(loader_train):
@@ -78,20 +71,6 @@
 
 
 if __name__ == "__main__":
-    # import time
-
-    # print contents of file to screen to remember what settings used when
-    # running multiple versions simultaneously
-    # with open(__file__) as f:
-    #     print(f.read())
-    #     print("%" * 79)
-    # with open(model.__file__) as f:
-    #     print(f.read())
-    #     print("%" * 79)
-
-<<<<<<< HEAD
-    t0 = time.time()
-
     mdl = model.GCN()
     mdl = train(mdl)
     t.save(
@@ -105,9 +84,6 @@
             + ".ckpt",
         ),
     )
-    # mdl.load_state_dict(
-    #     t.load(os.path.join("tmp", "mdl-age-20230313T1421Z.ckpt"))
-    # )
 
     n_mse, pred_true_dict = evaluate(mdl, return_preds=True)
     print(f"norm. mse: {n_mse:.2f}")
@@ -125,42 +101,45 @@
         )
     )
 
-    print(f"executed in {time.time()-t0:.2f} seconds")
-=======
-    mdl = model.GCN()
-    mdl.load_state_dict(t.load(os.path.join("tmp", "mdl-age.ckpt")))
-    # mdl = train(mdl)
-    # t.save(mdl.state_dict(), os.path.join("tmp", "mdl-age.ckpt"))
-
-    output_idx = 0
-    batch_test = next(
-        iter(DataLoader(dataset.data_test, batch_size=len(dataset.test_ids)))
-    )
-
-    explainer = Explainer(
+    explainer = t_explain.Explainer(
         model=mdl,
-        algorithm=GNNExplainer(epochs=200),
-        explainer_config=dict(
-            explanation_type="model",
-            node_mask_type="object"
+        algorithm=t_explain.GNNExplainer(epochs=20),
+        explainer_config=t_explain.ExplainerConfig(
+            explanation_type="model", node_mask_type="attributes", edge_mask_type='object',
         ),
         model_config=dict(
             mode="regression",
             task_level="graph",
             return_type="raw",
         ),
+        threshold_config=dict(threshold_type="topk", value=10),
     )
 
-    explanation = explainer.get_prediction(
-        batch_test.x,
-        batch_test.edge_index,
-        batch_test.edge_attr,
-        batch_test.batch,
-        batch_test.y[:, 1:],
+    explanation = explainer(
+        dataset.batch_test.x,
+        dataset.batch_test.edge_index,
+        edge_attr=dataset.batch_test.edge_attr,
+        batch=dataset.batch_test.batch,
+        graph_feats=dataset.batch_test.y[:, 1:],
     )
 
-    print(explanation)
->>>>>>> 70046c81
+    # print(f"Generated explanations in {explanation.available_explanations}")
+    # explanation.visualize_feature_importance(
+    #     os.path.join(
+    #         "figures",
+    #         "-".join(
+    #             [
+    #                 "feature-importances",
+    #                 "mdl-fluid_intell-"
+    #                 + datetime.datetime.now(datetime.timezone.utc).strftime(
+    #                     "%Y%m%dT%H%MZ"
+    #                 ) + ".pdf",
+    #             ]
+    #         ),
+    #     ),
+    #     top_k=10,
+    # )
+
 
 """ output:
 norm. mse: 0.86
