#!/usr/bin/env python3

"""
Imports dataset and model, runs training, and evaluates on a held-out dataset
"""

import torch as t
import torch_geometric.loader as t_loader
import torch_geometric.explain as t_explain
import tqdm

import dataset
import model

t.manual_seed(0)
criterion = t.nn.MSELoss()


def loss_val(mdl):
    mdl.eval()
    return criterion(
        mdl(
            dataset.batch_val.x,
            dataset.batch_val.edge_index,
            dataset.batch_val.edge_attr,
            dataset.batch_val.batch,
            dataset.batch_val.y[:, 1:],
        ),
        dataset.batch_val.y[:, 0].reshape(-1, 1),
    )


def loss_test(mdl):
    mdl.eval()
<<<<<<< HEAD
    return criterion(
        mdl(
            dataset.batch_test.x,
            dataset.batch_test.edge_index,
            dataset.batch_test.edge_attr,
            dataset.batch_test.batch,
            dataset.batch_test.y[:, 1:],
        ),
        dataset.batch_test.y[:, 0].reshape(-1, 1),
=======
    loader_test = t_loader.DataLoader(
        dataset.data_test, batch_size=len(dataset.test_ids)
>>>>>>> 338bfe44
    )


def loss_test_null():
    return criterion(
        dataset.mean_train
        * t.ones_like(dataset.batch_test.y[:, 0].reshape(-1, 1)),
        dataset.batch_test.y[:, 0].reshape(-1, 1),
    )


def train(mdl: model.GCN) -> model.GCN:
    optimizer = t.optim.Adagrad(mdl.parameters(), lr=0.05, weight_decay=1e-4)

    for _ in tqdm.tqdm(range(10)):
<<<<<<< HEAD
        print("{:.3f}".format(loss_val(mdl).detach().numpy()))
        mdl.train()
        loader_train = DataLoader(
=======
        loader_train = t_loader.DataLoader(
>>>>>>> 338bfe44
            dataset.data_train, 1000  # batch_size=len(dataset.train_ids)
        )
        for data in iter(loader_train):
            out = mdl(
                data.x,
                data.edge_index,
                data.edge_attr,
                data.batch,
                data.y[:, 1:],
            )
            loss = criterion(out, data.y[:, 0].reshape(-1, 1))
            loss.backward()
            optimizer.step()
            optimizer.zero_grad()
    return mdl


if __name__ == "__main__":
    mdl = model.GCN()
    mdl = train(mdl)
<<<<<<< HEAD
=======
    t.save(
        mdl.state_dict(),
        os.path.join(
            "tmp",
            "mdl-fluid_intell-"
            + datetime.datetime.now(datetime.timezone.utc).strftime(
                "%Y%m%dT%H%MZ"
            )
            + ".ckpt",
        ),
    )

    n_mse, pred_true_dict = evaluate(mdl, return_preds=True)
    print(f"norm. mse: {n_mse:.2f}")

    ytrue, ypred = pred_true_dict["trues"], pred_true_dict["preds"]
>>>>>>> 338bfe44

    print("val mse:  {:.3f}".format(loss_val(mdl).detach().numpy()))
    print("test mse: {:.3f}".format(loss_test(mdl).detach().numpy()))
    print("test mse (null): {:.3f}".format(loss_test_null().detach().numpy()))

    # explainer = t_explain.Explainer(
    #     model=mdl,
    #     algorithm=t_explain.GNNExplainer(epochs=20),
    #     explainer_config=t_explain.ExplainerConfig(
    #         explanation_type="model",
    #         node_mask_type="attributes",
    #         edge_mask_type="object",
    #     ),
    #     model_config=dict(
    #         mode="regression",
    #         task_level="graph",
    #         return_type="raw",
    #     ),
    #     threshold_config=dict(threshold_type="topk", value=10),
    # )

    # explanation = explainer(
    #     dataset.batch_test.x,
    #     dataset.batch_test.edge_index,
    #     edge_attr=dataset.batch_test.edge_attr,
    #     batch=dataset.batch_test.batch,
    #     graph_feats=dataset.batch_test.y[:, 1:],
    # )

    # print(f"Generated explanations in {explanation.available_explanations}")
    # explanation.visualize_feature_importance(
    #     os.path.join(
    #         "figures",
    #         "-".join(
    #             [
    #                 "feature-importances",
    #                 "mdl-fluid_intell-"
    #                 + datetime.datetime.now(datetime.timezone.utc).strftime(
    #                     "%Y%m%dT%H%MZ"
    #                 ) + ".pdf",
    #             ]
    #         ),
    #     ),
    #     top_k=10,
    # )


""" output:
<<<<<<< HEAD
  0%|          | 0/10 [00:00<?, ?it/s]61.468
 10%|█         | 1/10 [00:11<01:40, 11.16s/it]42.386
 20%|██        | 2/10 [00:22<01:27, 10.98s/it]39.117
 30%|███       | 3/10 [00:32<01:16, 10.86s/it]38.024
 40%|████      | 4/10 [00:43<01:04, 10.79s/it]37.130
 50%|█████     | 5/10 [00:54<00:54, 10.81s/it]36.803
 60%|██████    | 6/10 [01:05<00:43, 10.95s/it]36.848
 70%|███████   | 7/10 [01:16<00:32, 10.89s/it]36.785
 80%|████████  | 8/10 [01:27<00:22, 11.04s/it]36.184
 90%|█████████ | 9/10 [01:38<00:11, 11.10s/it]36.752
100%|██████████| 10/10 [01:49<00:00, 11.00s/it]
val mse:  35.707
test mse: 35.733
test mse (null): 54.910
executed in 111.69 seconds
=======
norm. mse: 0.86
rmse null: 1.99
rmse ours: 1.85
>>>>>>> 338bfe44
"""<|MERGE_RESOLUTION|>--- conflicted
+++ resolved
@@ -5,8 +5,7 @@
 """
 
 import torch as t
-import torch_geometric.loader as t_loader
-import torch_geometric.explain as t_explain
+from torch_geometric.loader import DataLoader
 import tqdm
 
 import dataset
@@ -32,7 +31,6 @@
 
 def loss_test(mdl):
     mdl.eval()
-<<<<<<< HEAD
     return criterion(
         mdl(
             dataset.batch_test.x,
@@ -42,10 +40,6 @@
             dataset.batch_test.y[:, 1:],
         ),
         dataset.batch_test.y[:, 0].reshape(-1, 1),
-=======
-    loader_test = t_loader.DataLoader(
-        dataset.data_test, batch_size=len(dataset.test_ids)
->>>>>>> 338bfe44
     )
 
 
@@ -61,13 +55,9 @@
     optimizer = t.optim.Adagrad(mdl.parameters(), lr=0.05, weight_decay=1e-4)
 
     for _ in tqdm.tqdm(range(10)):
-<<<<<<< HEAD
         print("{:.3f}".format(loss_val(mdl).detach().numpy()))
         mdl.train()
         loader_train = DataLoader(
-=======
-        loader_train = t_loader.DataLoader(
->>>>>>> 338bfe44
             dataset.data_train, 1000  # batch_size=len(dataset.train_ids)
         )
         for data in iter(loader_train):
@@ -86,94 +76,42 @@
 
 
 if __name__ == "__main__":
+    import time
+
+    # print contents of file to screen to remember what settings used when
+    # running multiple versions simultaneously
+    # with open(__file__) as f:
+    #     print(f.read())
+    #     print("%" * 79)
+    # with open(model.__file__) as f:
+    #     print(f.read())
+    #     print("%" * 79)
+
+    t0 = time.time()
+
     mdl = model.GCN()
     mdl = train(mdl)
-<<<<<<< HEAD
-=======
-    t.save(
-        mdl.state_dict(),
-        os.path.join(
-            "tmp",
-            "mdl-fluid_intell-"
-            + datetime.datetime.now(datetime.timezone.utc).strftime(
-                "%Y%m%dT%H%MZ"
-            )
-            + ".ckpt",
-        ),
-    )
-
-    n_mse, pred_true_dict = evaluate(mdl, return_preds=True)
-    print(f"norm. mse: {n_mse:.2f}")
-
-    ytrue, ypred = pred_true_dict["trues"], pred_true_dict["preds"]
->>>>>>> 338bfe44
 
     print("val mse:  {:.3f}".format(loss_val(mdl).detach().numpy()))
     print("test mse: {:.3f}".format(loss_test(mdl).detach().numpy()))
     print("test mse (null): {:.3f}".format(loss_test_null().detach().numpy()))
 
-    # explainer = t_explain.Explainer(
-    #     model=mdl,
-    #     algorithm=t_explain.GNNExplainer(epochs=20),
-    #     explainer_config=t_explain.ExplainerConfig(
-    #         explanation_type="model",
-    #         node_mask_type="attributes",
-    #         edge_mask_type="object",
-    #     ),
-    #     model_config=dict(
-    #         mode="regression",
-    #         task_level="graph",
-    #         return_type="raw",
-    #     ),
-    #     threshold_config=dict(threshold_type="topk", value=10),
-    # )
-
-    # explanation = explainer(
-    #     dataset.batch_test.x,
-    #     dataset.batch_test.edge_index,
-    #     edge_attr=dataset.batch_test.edge_attr,
-    #     batch=dataset.batch_test.batch,
-    #     graph_feats=dataset.batch_test.y[:, 1:],
-    # )
-
-    # print(f"Generated explanations in {explanation.available_explanations}")
-    # explanation.visualize_feature_importance(
-    #     os.path.join(
-    #         "figures",
-    #         "-".join(
-    #             [
-    #                 "feature-importances",
-    #                 "mdl-fluid_intell-"
-    #                 + datetime.datetime.now(datetime.timezone.utc).strftime(
-    #                     "%Y%m%dT%H%MZ"
-    #                 ) + ".pdf",
-    #             ]
-    #         ),
-    #     ),
-    #     top_k=10,
-    # )
-
+    print(f"executed in {time.time()-t0:.2f} seconds")
 
 """ output:
-<<<<<<< HEAD
-  0%|          | 0/10 [00:00<?, ?it/s]61.468
- 10%|█         | 1/10 [00:11<01:40, 11.16s/it]42.386
- 20%|██        | 2/10 [00:22<01:27, 10.98s/it]39.117
- 30%|███       | 3/10 [00:32<01:16, 10.86s/it]38.024
- 40%|████      | 4/10 [00:43<01:04, 10.79s/it]37.130
- 50%|█████     | 5/10 [00:54<00:54, 10.81s/it]36.803
- 60%|██████    | 6/10 [01:05<00:43, 10.95s/it]36.848
- 70%|███████   | 7/10 [01:16<00:32, 10.89s/it]36.785
- 80%|████████  | 8/10 [01:27<00:22, 11.04s/it]36.184
- 90%|█████████ | 9/10 [01:38<00:11, 11.10s/it]36.752
-100%|██████████| 10/10 [01:49<00:00, 11.00s/it]
-val mse:  35.707
-test mse: 35.733
+  0%|          | 0/10 [00:00<?, ?it/s]61.633
+ 10%|█         | 1/10 [00:17<02:39, 17.67s/it]42.967
+ 20%|██        | 2/10 [00:37<02:30, 18.83s/it]37.162
+ 30%|███       | 3/10 [00:56<02:13, 19.08s/it]35.028
+ 40%|████      | 4/10 [01:15<01:53, 18.90s/it]33.820
+ 50%|█████     | 5/10 [01:33<01:33, 18.62s/it]33.412
+ 60%|██████    | 6/10 [01:50<01:12, 18.23s/it]33.012
+ 70%|███████   | 7/10 [02:09<00:54, 18.28s/it]32.887
+ 80%|████████  | 8/10 [02:27<00:36, 18.25s/it]32.666
+ 90%|█████████ | 9/10 [02:45<00:18, 18.21s/it]32.550
+100%|██████████| 10/10 [03:04<00:00, 18.44s/it]
+val mse:  32.279
+test mse: 32.069
 test mse (null): 54.910
-executed in 111.69 seconds
-=======
-norm. mse: 0.86
-rmse null: 1.99
-rmse ours: 1.85
->>>>>>> 338bfe44
+executed in 186.16 seconds
 """