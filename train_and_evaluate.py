--- conflicted
+++ resolved
@@ -7,12 +7,7 @@
 import sklearn.metrics as skl_mets
 import torch as t
 import torch_geometric.loader as t_loader
-<<<<<<< HEAD
 import tqdm as tqdm
-=======
-import torch_geometric.explain as t_explain
-import tqdm
->>>>>>> 338bfe44
 
 import dataset
 import model
@@ -23,7 +18,6 @@
 
 def loss_val(mdl):
     mdl.eval()
-<<<<<<< HEAD
     return criterion(
         mdl(
             dataset.batch_val.x,
@@ -33,18 +27,6 @@
             dataset.batch_val.y[:, 1:],
         ),
         dataset.batch_val.y[:, 0].reshape(-1, 1),
-=======
-    loader_test = t_loader.DataLoader(
-        dataset.data_test, batch_size=len(dataset.test_ids)
-    )
-    batch_test = next(iter(loader_test))
-    preds_test = mdl(
-        batch_test.x,
-        batch_test.edge_index,
-        batch_test.edge_attr,
-        batch_test.batch,
-        batch_test.y[:, 1:],
->>>>>>> 338bfe44
     )
 
 
@@ -52,16 +34,9 @@
     optimizer = t.optim.Adagrad(mdl.parameters(), lr=0.05, weight_decay=1e-4)
 
     for _ in tqdm.tqdm(range(10)):
-<<<<<<< HEAD
         print("{:.3f}".format(loss_val(mdl).detach().numpy()))
         mdl.train()
-        loader_train = t_loader.DataLoader(
-            dataset.data_train, 1000
-=======
-        loader_train = t_loader.DataLoader(
-            dataset.data_train, 1000  # batch_size=len(dataset.train_ids)
->>>>>>> 338bfe44
-        )
+        loader_train = t_loader.DataLoader(dataset.data_train, 1000)
         for data in iter(loader_train):
             out = mdl(
                 data.x,
@@ -78,38 +53,25 @@
 
 
 if __name__ == "__main__":
-<<<<<<< HEAD
     import time
+
     t0 = time.time()
 
     mdl = model.GCN()
     mdl = train(mdl)
     mdl.eval()
-    ypred = mdl(
-        dataset.batch_test.x,
-        dataset.batch_test.edge_index,
-        dataset.batch_test.edge_attr,
-        dataset.batch_test.batch,
-        dataset.batch_test.y[:, 1:],
-    ).detach().numpy().ravel()
-=======
-    mdl = model.GCN()
-    mdl = train(mdl)
-    t.save(
-        mdl.state_dict(),
-        os.path.join(
-            "tmp",
-            "mdl-fluid_intell-"
-            + datetime.datetime.now(datetime.timezone.utc).strftime(
-                "%Y%m%dT%H%MZ"
-            )
-            + ".ckpt",
-        ),
+    ypred = (
+        mdl(
+            dataset.batch_test.x,
+            dataset.batch_test.edge_index,
+            dataset.batch_test.edge_attr,
+            dataset.batch_test.batch,
+            dataset.batch_test.y[:, 1:],
+        )
+        .detach()
+        .numpy()
+        .ravel()
     )
-
-    n_mse, pred_true_dict = evaluate(mdl, return_preds=True)
-    print(f"norm. mse: {n_mse:.2f}")
->>>>>>> 338bfe44
 
     ytrue = dataset.batch_test.y[:, 0].numpy().ravel()
 
@@ -168,25 +130,18 @@
 
 
 """ output:
-<<<<<<< HEAD
-  0%|          | 0/10 [00:00<?, ?it/s]0.698
- 10%|█         | 1/10 [00:15<02:23, 15.91s/it]0.514
- 20%|██        | 2/10 [00:30<02:02, 15.33s/it]0.484
- 30%|███       | 3/10 [00:45<01:45, 15.09s/it]0.471
- 40%|████      | 4/10 [01:01<01:31, 15.21s/it]0.463
- 50%|█████     | 5/10 [01:16<01:15, 15.16s/it]0.451
- 60%|██████    | 6/10 [01:31<01:00, 15.10s/it]0.447
- 70%|███████   | 7/10 [01:46<00:45, 15.16s/it]0.458
- 80%|████████  | 8/10 [02:01<00:30, 15.01s/it]0.451
- 90%|█████████ | 9/10 [02:15<00:14, 14.98s/it]0.456
-100%|██████████| 10/10 [02:31<00:00, 15.12s/it]
-auc: 0.86
-acc: 0.78
-f1:  0.79
-executed in 152.42 seconds
-=======
-norm. mse: 0.86
-rmse null: 1.99
-rmse ours: 1.85
->>>>>>> 338bfe44
+  0%|          | 0/10 [00:00<?, ?it/s]0.695
+ 10%|█         | 1/10 [00:15<02:17, 15.25s/it]0.505
+ 20%|██        | 2/10 [00:30<02:01, 15.16s/it]0.457
+ 30%|███       | 3/10 [00:45<01:46, 15.16s/it]0.437
+ 40%|████      | 4/10 [01:00<01:30, 15.04s/it]0.427
+ 50%|█████     | 5/10 [01:15<01:15, 15.01s/it]0.422
+ 60%|██████    | 6/10 [01:30<00:59, 15.00s/it]0.424
+ 70%|███████   | 7/10 [01:45<00:45, 15.10s/it]0.419
+ 80%|████████  | 8/10 [02:01<00:30, 15.32s/it]0.416
+ 90%|█████████ | 9/10 [02:17<00:15, 15.45s/it]0.418
+100%|██████████| 10/10 [02:32<00:00, 15.27s/it]
+auc: 0.88
+acc: 0.79
+f1:  0.81
 """