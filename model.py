--- conflicted
+++ resolved
@@ -76,39 +76,8 @@
         x = self.make_rep(x, edge_index, edge_attr, batch, graph_feats)
         x = self.bnorm2(x)
         x = self.lin2(x)
-<<<<<<< HEAD
         x = t.sigmoid(dataset.std_train * x + dataset.mean_train)
         return x
-=======
-        return self.std_train * x + self.mean_train
->>>>>>> fdb8d75d
-
-    def as_function_of_x_y(self, x_y1):
-        """freeze the trained model to make predictions on numpy arrays of
-        features
-        """
-        self.eval()
-        n = x_y1.shape[0]
-        outp = np.zeros(n).reshape(n, 1)
-        for i in range(n):
-            x = x_y1[i, : -dataset.num_graph_features].reshape(
-                dataset.batch_0.x.detach().numpy().shape
-            )
-            y = x_y1[i, -dataset.num_graph_features :].reshape(
-                dataset.batch_0.y[:, 1:].detach().numpy().shape
-            )
-            outp[i] = (
-                self.forward(
-                    t.tensor(x, dtype=t.float),
-                    dataset.batch_0.edge_index,
-                    dataset.batch_0.edge_attr,
-                    dataset.batch_0.batch,
-                    t.tensor(y, dtype=t.float),
-                )
-                .detach()
-                .numpy()
-            )
-        return outp
 
 
 if __name__ == "__main__":
@@ -148,7 +117,7 @@
   ], mode=cat)
   (bnorm1): BatchNorm1d(48, eps=1e-05, momentum=0.1, affine=True, track_running_stats=True)
   (a_dropout_layer): AlphaDropout(p=0.1, inplace=False)
-  (lin1): Linear(in_features=117, out_features=4, bias=True)
+  (lin1): Linear(in_features=116, out_features=4, bias=True)
   (bnorm2): BatchNorm1d(4, eps=1e-05, momentum=0.1, affine=True, track_running_stats=True)
   (lin2): Linear(in_features=4, out_features=1, bias=True)
 )
