#!/usr/bin/env python3

"""
Defines a simple graph-based model with convolution and readout layers
"""

import numpy as np
import torch as t
from torch.nn import Linear, AlphaDropout, BatchNorm1d
from torch_geometric.nn import GATConv
from torch_geometric.utils import to_dense_batch
from torch_geometric.nn import aggr

import dataset


class GCN(t.nn.Module):
    def __init__(
        self,
        alpha_dropout=0.05,
        gat_heads=3,
        gat_out_channels=3,
        dim_penultimate=5,
    ):
        super().__init__()
        self.gat_heads = gat_heads
        self.gat_out_channels = gat_out_channels
        self.dim_penultimate = dim_penultimate
        self.conv1 = GATConv(
            dataset.num_node_features,
            self.gat_out_channels,
            heads=self.gat_heads,
            add_self_loops=False,  # we've already included these
            improved=True,
            bias=False,
        )
        self.agg = aggr.MultiAggregation(
            ["mean", "std", aggr.SoftmaxAggregation(learn=True)]
        )
        self.bnorm1 = BatchNorm1d(3 * self.gat_out_channels * self.gat_heads)
        self.alpha_dropout = alpha_dropout
        self.a_dropout_layer = AlphaDropout(p=self.alpha_dropout)
        self.lin1 = Linear(
            3 * self.gat_out_channels * self.gat_heads
            + dataset.num_node_features * dataset.num_nodes
            + dataset.num_graph_features,
            self.dim_penultimate,
        )
        self.bnorm2 = BatchNorm1d(self.dim_penultimate)
        self.lin2 = Linear(self.dim_penultimate, 1)

    def forward(self, x, edge_index, edge_attr, batch, graph_feats):
        x1 = t.tanh(self.conv1(x, edge_index, edge_attr))
        x1 = self.agg(x1, batch)
        x1 = self.bnorm1(x1)
        x = to_dense_batch(x, batch, max_num_nodes=dataset.num_nodes)[0]
        x = x.view(-1, x.size(1) * x.size(2))
        x = t.cat((x1, x, graph_feats), -1)
        x = self.a_dropout_layer(x)
        x = t.tanh(self.lin1(x))
        x = self.bnorm2(x)
        x = self.lin2(x)
        x = t.sigmoid(dataset.std_train * x + dataset.mean_train)
        return x

    def as_function_of_x_y(self, x_y1):
        self.eval()
        n = x_y1.shape[0]
        outp = np.zeros(n).reshape(n, 1)
        for i in range(n):
            x = x_y1[i, : -dataset.num_graph_features].reshape(
                dataset.batch_0.x.detach().numpy().shape
            )
            y = x_y1[i, -dataset.num_graph_features :].reshape(
                dataset.batch_0.y[:, 1:].detach().numpy().shape
            )
            outp[i] = (
                self.forward(
                    t.tensor(x, dtype=t.float),
                    dataset.batch_0.edge_index,
                    dataset.batch_0.edge_attr,
                    dataset.batch_0.batch,
                    t.tensor(y, dtype=t.float),
                )
                .detach()
                .numpy()
            )
        return outp


if __name__ == "__main__":
    from torch_geometric.loader import DataLoader

    self = GCN(
        alpha_dropout=0.1, gat_heads=4, gat_out_channels=4, dim_penultimate=4
    )
    print(self)

    batch = next(iter(DataLoader(dataset.data_train, batch_size=8)))

    x, edge_index, edge_attr, batch, graph_feats = (
        batch.x,
        batch.edge_index,
        batch.edge_attr,
        batch.batch,
        batch.y[:, 1:],
    )

    try:
        self.forward(x, edge_index, edge_attr, batch, graph_feats)
        print("forward function works")
    except Exception:
        print("forward function does not work")

""" output:
GCN(
  (conv1): GATConv(1, 4, heads=4)
  (agg): MultiAggregation([
    MeanAggregation(),
    StdAggregation(),
    SoftmaxAggregation(learn=True),
  ], mode=cat)
  (bnorm1): BatchNorm1d(48, eps=1e-05, momentum=0.1, affine=True, track_running_stats=True)
<<<<<<< HEAD
  (lin1): Linear(in_features=117, out_features=4, bias=True)
=======
  (a_dropout_layer): AlphaDropout(p=0.1, inplace=False)
  (lin1): Linear(in_features=118, out_features=4, bias=True)
>>>>>>> 338bfe44
  (bnorm2): BatchNorm1d(4, eps=1e-05, momentum=0.1, affine=True, track_running_stats=True)
  (lin2): Linear(in_features=4, out_features=1, bias=True)
)
forward function works
"""<|MERGE_RESOLUTION|>--- conflicted
+++ resolved
@@ -112,7 +112,7 @@
     except Exception:
         print("forward function does not work")
 
-""" output:
+"""
 GCN(
   (conv1): GATConv(1, 4, heads=4)
   (agg): MultiAggregation([
@@ -121,12 +121,8 @@
     SoftmaxAggregation(learn=True),
   ], mode=cat)
   (bnorm1): BatchNorm1d(48, eps=1e-05, momentum=0.1, affine=True, track_running_stats=True)
-<<<<<<< HEAD
+  (a_dropout_layer): AlphaDropout(p=0.1, inplace=False)
   (lin1): Linear(in_features=117, out_features=4, bias=True)
-=======
-  (a_dropout_layer): AlphaDropout(p=0.1, inplace=False)
-  (lin1): Linear(in_features=118, out_features=4, bias=True)
->>>>>>> 338bfe44
   (bnorm2): BatchNorm1d(4, eps=1e-05, momentum=0.1, affine=True, track_running_stats=True)
   (lin2): Linear(in_features=4, out_features=1, bias=True)
 )
